<<<<<<< HEAD
from rompy.swan.components import cgrid
from rompy.swan.components import inpgrid
from rompy.swan.grid import SwanGrid
=======
from rompy.swan.components import cgrid, inpgrid
>>>>>>> d29cb405
<|MERGE_RESOLUTION|>--- conflicted
+++ resolved
@@ -1,7 +1,2 @@
-<<<<<<< HEAD
-from rompy.swan.components import cgrid
-from rompy.swan.components import inpgrid
-from rompy.swan.grid import SwanGrid
-=======
 from rompy.swan.components import cgrid, inpgrid
->>>>>>> d29cb405
+from rompy.swan.grid import SwanGrid