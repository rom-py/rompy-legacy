import logging
from pathlib import Path
from typing import Annotated, Literal, Optional, Union

from pydantic import Field, model_validator

<<<<<<< HEAD
from rompy.core.config import BaseConfig, BaseResponse
=======
from rompy.core.config import BaseConfig
>>>>>>> 7fdf490d

from rompy.swan.interface import (
    DataInterface,
    BoundaryInterface,
    OutputInterface,
    LockupInterface,
)

from rompy.swan.legacy import ForcingData, SwanSpectrum, SwanPhysics, Outputs

from rompy.swan.components import boundary, cgrid, numerics
from rompy.swan.components.group import STARTUP, INPGRIDS, PHYSICS, OUTPUT, LOCKUP

from rompy.swan.grid import SwanGrid


logger = logging.getLogger(__name__)


HERE = Path(__file__).parent

DEFAULT_TEMPLATE = str(Path(__file__).parent.parent / "templates" / "swan")


class SwanConfig(BaseConfig):
    """SWAN configuration"""

    grid: SwanGrid = Field(description="The model grid for the SWAN run")
    model_type: Literal["swan"] = Field("swan", description="The model type for SWAN.")
    spectral_resolution: SwanSpectrum = Field(
        SwanSpectrum(), description="The spectral resolution for SWAN."
    )
    forcing: ForcingData = Field(
        ForcingData(), description="The forcing data for SWAN."
    )
    physics: SwanPhysics = Field(
        SwanPhysics(), description="The physics options for SWAN."
    )
    outputs: Outputs = Field(Outputs(), description="The outputs for SWAN.")
    spectra_file: str = Field("boundary.spec", description="The spectra file for SWAN.")
    template: str = Field(DEFAULT_TEMPLATE, description="The template for SWAN.")
    _datefmt: Annotated[str, Field(description="The date format for SWAN.")] = (
        "%Y%m%d.%H%M%S"
    )
    # subnests: List[SwanConfig] = Field([], description="The subnests for SWAN.") # uncomment if needed

    @property
    def domain(self):
        output = f"CGRID {self.grid.cgrid} {self.spectral_resolution.cmd}\n"
        output += f"{self.grid.cgrid_read}\n"
        return output

    def __call__(self, runtime) -> str:
        ret = {}
        if not self.outputs.grid.period:
            self.outputs.grid.period = runtime.period
        if not self.outputs.spec.period:
            self.outputs.spec.period = runtime.period
        ret["grid"] = f"{self.domain}"
        ret["forcing"] = self.forcing.get(
            self.grid, runtime.period, runtime.staging_dir
        )
        ret["physics"] = f"{self.physics.cmd}"
        ret["outputs"] = self.outputs.cmd
        ret["output_locs"] = self.outputs.spec.locations
        return ret

    def __str__(self):
        ret = f"grid: \n\t{self.grid}\n"
        ret += f"spectral_resolution: \n\t{self.spectral_resolution}\n"
        ret += f"forcing: \n{self.forcing}\n"
        ret += f"physics: \n\t{self.physics}\n"
        ret += f"outputs: \n{self.outputs}\n"
        ret += f"template: \n\t{self.template}\n"
        return ret


STARTUP_TYPE = Annotated[STARTUP, Field(description="Startup components")]
INITIAL_TYPE = Annotated[boundary.INITIAL, Field(description="Initial component")]
PHYSICS_TYPE = Annotated[PHYSICS, Field(description="Physics components")]
PROP_TYPE = Annotated[numerics.PROP, Field(description="Propagation components")]
NUMERIC_TYPE = Annotated[numerics.NUMERIC, Field(description="Numerics components")]
OUTPUT_TYPE = Annotated[OUTPUT, Field(description="Output components")]
LOCKUP_TYPE = Annotated[LOCKUP, Field(description="Output components")]
CGRID_TYPES = Annotated[
    Union[cgrid.REGULAR, cgrid.CURVILINEAR, cgrid.UNSTRUCTURED],
    Field(description="Cgrid component", discriminator="model_type"),
]
INPGRID_TYPES = Annotated[
    Union[INPGRIDS, DataInterface],
    Field(description="Input grid components", discriminator="model_type"),
]
BOUNDARY_TYPES = Annotated[
    Union[
        boundary.BOUNDSPEC,
        boundary.BOUNDNEST1,
        boundary.BOUNDNEST2,
        boundary.BOUNDNEST3,
        BoundaryInterface,
    ],
    Field(description="Boundary component", discriminator="model_type"),
]


class SwanConfigComponents(BaseConfig):
    """SWAN config class.

    TODO: Combine boundary and inpgrid into a single input type.

    Note
    ----
    The `cgrid` is the only required field since it is used to define the swan grid
    object which is passed to other components.

    """

    model_type: Literal["swanconfig", "SWANCONFIG"] = Field(
        default="swanconfig",
        description="Model type discriminator",
    )
    template: str = Field(
        default=str(HERE.parent / "templates" / "swancomp"),
        description="The template for SWAN.",
    )
    cgrid: CGRID_TYPES
    startup: Optional[STARTUP_TYPE] = Field(default=None)
    inpgrid: Optional[INPGRID_TYPES] = Field(default=None)
    boundary: Optional[BOUNDARY_TYPES] = Field(default=None)
    initial: Optional[INITIAL_TYPE] = Field(default=None)
    physics: Optional[PHYSICS_TYPE] = Field(default=None)
    prop: Optional[PROP_TYPE] = Field(default=None)
    numeric: Optional[NUMERIC_TYPE] = Field(default=None)
    output: Optional[OUTPUT_TYPE] = Field(default=None)
    lockup: Optional[LOCKUP_TYPE] = Field(default=None)

    @model_validator(mode="after")
    def no_nor_if_spherical(self) -> "SwanConfigComponents":
        """Ensure SET nor is not prescribed when using spherical coordinates."""
        return self

    @model_validator(mode="after")
    def no_repeating_if_setup(self) -> "SwanConfigComponents":
        """Ensure COORD repeating not set when using set-up."""
        return self

    @model_validator(mode="after")
    def alp_is_zero_if_spherical(self) -> "SwanConfigComponents":
        """Ensure alp is zero when using spherical coordinates."""
        return self

    @model_validator(mode="after")
    def cgrid_contain_inpgrids(self) -> "SwanConfigComponents":
        """Ensure all inpgrids are inside the cgrid area."""
        return self

    @model_validator(mode="after")
    def layer_defined_if_no_mud_inpgrid(self) -> "SwanConfigComponents":
        """Ensure layer is set in MUD command if not defined with INPGRID MUD."""
        return self

    model_validator(mode="after")

    def transm_msc_mdc(self) -> "SwanConfigComponents":
        """Ensure the number of transmission coefficients match msc and mdc."""
        return self

    @model_validator(mode="after")
    def locations_2d(self) -> "SwanConfigComponents":
        """Ensure Location components not used in 1D mode."""
        # FRAME, GROUP, RAY, ISOLINE and NGRID not in 1D
        # BLOCK and NESTOUT not in 1D
        # GROUP not in unstructured
        return self

    @model_validator(mode="after")
    def group_within_cgrid(self) -> "SwanConfigComponents":
        """Ensure group indices are contained in computational grid."""
        return self

    @model_validator(mode="after")
    def not_curvilinear_if_ray(self) -> "SwanConfigComponents":
        """Ensure bottom and water level grids are not curvilinear for RAY."""
        return self

    @property
    def grid(self):
        """Define a SwanGrid from the cgrid field."""
        return SwanGrid.from_component(self.cgrid.grid)

    def __call__(self, runtime) -> str:
        period = runtime.period
        staging_dir = runtime.staging_dir

        # Interface the runtime with components that require times
        if self.output:
            self.output = OutputInterface(group=self.output, period=period).group
        if self.lockup:
            self.lockup = LockupInterface(group=self.lockup, period=period).group

        # Render each group component before passing to template
        ret = {"cgrid": self.cgrid.render()}
        if self.startup:
            ret["startup"] = self.startup.render()
        if self.initial:
            ret["initial"] = self.initial.render()
        if self.physics:
            ret["physics"] = self.physics.render()
        if self.prop:
            ret["prop"] = self.prop.render()
        if self.numeric:
            ret["numeric"] = self.numeric.render()
        if self.output:
            ret["output"] = self.output.render()
        if self.lockup:
            ret["lockup"] = self.lockup.render()

        # inpgrid / boundary may use the Interface api so we need passing the args
        if self.inpgrid and isinstance(self.inpgrid, DataInterface):
            ret["inpgrid"] = self.inpgrid.render(staging_dir, self.grid, period)
        elif self.inpgrid:
            ret["inpgrid"] = self.inpgrid.render()
        if self.boundary and isinstance(self.boundary, BoundaryInterface):
            ret["boundary"] = self.boundary.render(staging_dir, self.grid, period)
        elif self.boundary:
            ret["boundary"] = self.boundary.render()
        ret["response"] = SwanResponse(
            outputs=dict(
                wave_spectra = self.output.specout.fname,
                wave_parameters= self.output.block.fname,
                wave_hotfile= self.lockup.hotfile.fname
                )
            )

        return ret

class SwanResponse(BaseResponse):
    """Response model for SWAN model outputs.
    
    Includes paths to wave spectra and wave parameters output files.
    """<|MERGE_RESOLUTION|>--- conflicted
+++ resolved
@@ -4,26 +4,17 @@
 
 from pydantic import Field, model_validator
 
-<<<<<<< HEAD
 from rompy.core.config import BaseConfig, BaseResponse
-=======
-from rompy.core.config import BaseConfig
->>>>>>> 7fdf490d
-
+from rompy.swan.components import boundary, cgrid, numerics
+from rompy.swan.components.group import INPGRIDS, LOCKUP, OUTPUT, PHYSICS, STARTUP
+from rompy.swan.grid import SwanGrid
 from rompy.swan.interface import (
+    BoundaryInterface,
     DataInterface,
-    BoundaryInterface,
+    LockupInterface,
     OutputInterface,
-    LockupInterface,
 )
-
-from rompy.swan.legacy import ForcingData, SwanSpectrum, SwanPhysics, Outputs
-
-from rompy.swan.components import boundary, cgrid, numerics
-from rompy.swan.components.group import STARTUP, INPGRIDS, PHYSICS, OUTPUT, LOCKUP
-
-from rompy.swan.grid import SwanGrid
-
+from rompy.swan.legacy import ForcingData, Outputs, SwanPhysics, SwanSpectrum
 
 logger = logging.getLogger(__name__)
 
@@ -236,16 +227,17 @@
             ret["boundary"] = self.boundary.render()
         ret["response"] = SwanResponse(
             outputs=dict(
-                wave_spectra = self.output.specout.fname,
-                wave_parameters= self.output.block.fname,
-                wave_hotfile= self.lockup.hotfile.fname
-                )
+                wave_spectra=self.output.specout.fname,
+                wave_parameters=self.output.block.fname,
+                wave_hotfile=self.lockup.hotfile.fname,
             )
+        )
 
         return ret
+
 
 class SwanResponse(BaseResponse):
     """Response model for SWAN model outputs.
-    
+
     Includes paths to wave spectra and wave parameters output files.
     """