import logging
from pathlib import Path
from typing import Literal, Optional, Union

from pydantic import Field, root_validator, validator

from rompy.core import (BaseConfig, Coordinate, RompyBaseModel, Spectrum,
                        TimeRange)
from rompy.swan.boundary import DataBoundary
from rompy.swan.components import (base, boundary, cgrid, inpgrid, physics,
                                   startup)

from .data import SwanDataGrid
from .grid import SwanGrid

logger = logging.getLogger(__name__)

HERE = Path(__file__).parent

DEFAULT_TEMPLATE = str(Path(__file__).parent.parent / "templates" / "swan")

PROJECT_TYPES = startup.PROJECT
SET_TYPES = startup.SET
MODE_TYPES = startup.MODE
COORDINATES_TYPES = startup.COORDINATES
CGRID_TYPES = Union[cgrid.REGULAR, cgrid.CURVILINEAR, cgrid.UNSTRUCTURED]
INPGRID_TYPES = inpgrid.INPGRIDS
BOUNDARY_TYPES = Union[
    boundary.BOUNDSPEC, boundary.BOUNDNEST1, boundary.BOUNDNEST2, boundary.BOUNDNEST3
]
INITIAL_TYPES = boundary.INITIAL
PHYSICS_TYPES = physics.PHYSICS


class OutputLocs(RompyBaseModel):
    """Output locations"""

    coords: list[Coordinate] = Field(
        [], description="list of coordinates to output spectra"
    )
    # coords: list[Coordinate] = [["115.61", "-32.618"], ["115.686067", "-32.532381"]]

    def __repr__(self):
        ret = __class__.__name__ + "\n"
        for coord in self.coords:
            ret += f"  {coord.lat} {coord.lon}\n"
        return ret

    def __str__(self):
        ret = ""
        for coord in self.coords:
            ret += f"  {coord.lat} {coord.lon}\n"
        return ret


class ForcingData(RompyBaseModel):
    bottom: SwanDataGrid | None = Field(
<<<<<<< HEAD
        None, description="Bathymetry data for SWAN"
    )  # TODO Raf should probably be required?
=======
        None, description="Bathymetry data for SWAN")
>>>>>>> eee57080
    wind: SwanDataGrid | None = Field(
        None, description="The wind data for SWAN.")
    current: SwanDataGrid | None = Field(
        None, description="The current data for SWAN.")
    boundary: DataBoundary | None = Field(
        None, description="The boundary data for SWAN."
    )

    def get(self, grid: SwanGrid, period: TimeRange, staging_dir: Path):
        forcing = []
        boundary = []
        for source in self:
            if source[1]:
                logger.info(f"\t Processing {source[0]} forcing")
                source[1]._filter_grid(grid)
                source[1]._filter_time(period)
                if source[0] == "boundary":
                    boundary.append(source[1].get(staging_dir, grid))
                else:
                    forcing.append(source[1].get(staging_dir, grid))
        return dict(forcing="\n".join(forcing), boundary="\n".join(boundary))

    def __str__(self):
        ret = ""
        for forcing in self:
            if forcing[1]:
                ret += f"\t{forcing[0]}: {forcing[1].dataset}\n"
        return ret


class SwanSpectrum(Spectrum):
    """SWAN Spectrum"""

    @property
    def cmd(self):
        return f"CIRCLE {self.ndirs} {self.fmin} {self.fmax} {self.nfreqs}"


class SwanPhysics(RompyBaseModel):
    """Container class represting configuraable SWAN physics options"""

    friction: str = Field(
        default="MAD",
        description="The type of friction, either MAD, COLL, JON or RIP",
    )
    friction_coeff: float = Field(
        default=0.1,
        description="The coefficient of friction for the given surface and object.",
    )

    @validator("friction")
    def validate_friction(cls, v):
        if v not in ["JON", "COLL", "MAD", "RIP"]:
            raise ValueError(
                "friction must be one of JON, COLL, MAD or RIP"
            )  # TODO Raf to add actual friction options
        return v

    @validator("friction_coeff")
    def validate_friction_coeff(cls, v):
        # TODO Raf to add sensible friction coeff range
        if float(v) > 1:
            raise ValueError("friction_coeff must be less than 1")
        if float(v) < 0:
            raise ValueError("friction_coeff must be greater than 0")
        return v

    @property
    def cmd(self):
        ret = ""
        ret += f"GEN3 WESTH 0.000075 0.00175\n"
        ret += f"BREAKING\n"
        ret += f"FRICTION {self.friction} {self.friction_coeff}\n"
        ret += "\n"
        ret += f"TRIADS\n"
        ret += "\n"
        ret += f"PROP BSBT\n"
        ret += f"NUM ACCUR 0.02 0.02 0.02 95 NONSTAT 20\n"
        return ret


class GridOutput(RompyBaseModel):
    """Gridded outputs for SWAN"""

    period: TimeRange | None = None
    variables: list[str] = [
        "DEPTH",
        "UBOT",
        "HSIGN",
        "HSWELL",
        "DIR",
        "TPS",
        "TM01",
        "WIND",
    ]

    def __str__(self):
        ret = "\tGrid:\n"
        if self.period:
            ret += f"\t\tperiod: {self.period}\n"
        ret += f"\tvariables: {' '.join(self.variables)}\n"
        return ret


class SpecOutput(RompyBaseModel):
    """Spectral outputs for SWAN"""

    period: TimeRange | None = None
    locations: OutputLocs = OutputLocs(coords=[])  # TODO change to None

    def __str__(self):
        ret = "\tSpec\n"
        if self.period:
            ret += f"\tperiod: {self.period}\n"
        ret += f"\tlocations: {self.locations}\n"
        return ret


class SpecOutput(RompyBaseModel):
    period: Optional[TimeRange] = Field(
        None, description="Time range for which the spectral outputs are requested"
    )
    locations: Optional[OutputLocs] = Field(
        OutputLocs(coords=[]),
        description="Output locations for which the spectral outputs are requested",
    )

    def __str__(self):
        ret = "\tSpec\n"
        if self.period:
            ret += f"\t\tperiod: {self.period}\n"
        ret += f"\t\tlocations: {self.locations}\n"
        return ret


class Outputs(RompyBaseModel):
    """Outputs for SWAN"""

    grid: GridOutput = GridOutput()
    spec: SpecOutput = SpecOutput()
    _datefmt: str = "%Y%m%d.%H%M%S"

    @property
    def cmd(self):
        out_intvl = "1.0 HR"  # Hardcoded for now, need to get from time object too TODO
        ret = "OUTPUT OPTIONS BLOCK 8\n"
        ret += f"BLOCK 'COMPGRID' HEADER 'outputs/swan_out.nc' LAYOUT 1 {' '.join(self.grid.variables)} OUT {self.grid.period.start.strftime(self._datefmt)} {out_intvl}\n"
        ret += "\n"
        if self.spec.locations:
            ret += f"POINTs 'pts' FILE 'out.loc'\n"
        ret += f"SPECout 'pts' SPEC2D ABS 'outputs/spec_out.nc' OUTPUT {self.spec.period.start.strftime(self._datefmt)} {out_intvl}\n"
        ret += f"TABle 'pts' HEADer 'outputs/tab_out.nc' TIME XP YP HS TPS TM01 DIR DSPR WIND OUTPUT {self.grid.period.start.strftime(self._datefmt)} {out_intvl}\n"
        return ret

    def __str__(self):
        ret = ""
        ret += f"{self.grid}"
        ret += f"{self.spec}"
        return ret


class SwanConfig(BaseConfig):
    """SWAN configuration"""

    grid: SwanGrid = Field(description="The model grid for the SWAN run")
    model_type: Literal["swan"] = Field(
        "swan", description="The model type for SWAN.")
    spectral_resolution: SwanSpectrum = Field(
        SwanSpectrum(), description="The spectral resolution for SWAN."
    )
    forcing: ForcingData = Field(
        ForcingData(), description="The forcing data for SWAN."
    )
    physics: SwanPhysics = Field(
        SwanPhysics(), description="The physics options for SWAN."
    )
    outputs: Outputs = Field(Outputs(), description="The outputs for SWAN.")
    spectra_file: str = Field(
        "boundary.spec", description="The spectra file for SWAN.")
    template: str = Field(
        DEFAULT_TEMPLATE, description="The template for SWAN.")
    _datefmt: str = Field(
        "%Y%m%d.%H%M%S", description="The date format for SWAN.")
    # subnests: List[SwanConfig] = Field([], description="The subnests for SWAN.") # uncomment if needed

    @property
    def domain(self):
        output = f"CGRID {self.grid.cgrid} {self.spectral_resolution.cmd}\n"
        output += f"{self.grid.cgrid_read}\n"
        return output

    def __call__(self, runtime) -> str:
        ret = {}
        if not self.outputs.grid.period:
            self.outputs.grid.period = runtime.period
        if not self.outputs.spec.period:
            self.outputs.spec.period = runtime.period
        ret["grid"] = f"{self.domain}"
        ret["forcing"] = self.forcing.get(
            self.grid, runtime.period, runtime.staging_dir
        )
        ret["physics"] = f"{self.physics.cmd}"
        ret["outputs"] = self.outputs.cmd
        ret["output_locs"] = self.outputs.spec.locations
        return ret

    def __str__(self):
        ret = f"grid: \n\t{self.grid}\n"
        ret += f"spectral_resolution: \n\t{self.spectral_resolution}\n"
        ret += f"forcing: \n{self.forcing}\n"
        ret += f"physics: \n\t{self.physics}\n"
        ret += f"outputs: \n{self.outputs}\n"
        ret += f"template: \n\t{self.template}\n"
        return ret


class SwanConfigComponents(BaseConfig):
    """SWAN config class."""

    model_type: Literal["swan"] = Field(
        default="swan",
        description="Model type discriminator",
    )
    template: str = Field(
        default=str(Path(__file__).parent.parent / "templates" / "swan2"),
        description="The template for SWAN.",
    )
    project: PROJECT_TYPES = Field(
        default=None,
        description="SWAN PROJECT component",
    )
    set: SET_TYPES = Field(
        default=None,
        description="SWAN SET component",
    )
    mode: MODE_TYPES = Field(
        default=None,
        description="SWAN MODE component",
    )
    coordinates: COORDINATES_TYPES = Field(
        default=None,
        description="SWAN COORDINATES component",
    )
    cgrid: CGRID_TYPES = Field(
        default=None,
        description="SWAN CGRID component",
        discriminator="model_type",
    )
    inpgrid: INPGRID_TYPES = Field(
        default=None, description="SWAN INPGRID components")
    boundary: BOUNDARY_TYPES = Field(
        default=None,
        description="SWAN BOUNDARY component",
        discriminator="model_type",
    )
    initial: INITIAL_TYPES = Field(
        default=None,
        description="SWAN INITIAL component",
    )
    physics: PHYSICS_TYPES = Field(
        default=None,
        description="SWAN PHYSICS component",
    )

    @root_validator
    def no_nor_if_spherical(cls, values):
        """Ensure SET nor is not prescribed when using spherical coordinates."""
        return values

    @root_validator
    def no_repeating_if_setup(cls, values):
        """Ensure COORD repeating not set when using set-up."""
        return values

    @root_validator
    def alp_is_zero_if_spherical(cls, values):
        """Ensure alp is zero when using spherical coordinates."""
        return values

    @root_validator
    def cgrid_contain_inpgrids(cls, values):
        """Ensure all inpgrids are inside the cgrid area."""
        return values<|MERGE_RESOLUTION|>--- conflicted
+++ resolved
@@ -4,11 +4,9 @@
 
 from pydantic import Field, root_validator, validator
 
-from rompy.core import (BaseConfig, Coordinate, RompyBaseModel, Spectrum,
-                        TimeRange)
+from rompy.core import BaseConfig, Coordinate, RompyBaseModel, Spectrum, TimeRange
 from rompy.swan.boundary import DataBoundary
-from rompy.swan.components import (base, boundary, cgrid, inpgrid, physics,
-                                   startup)
+from rompy.swan.components import base, boundary, cgrid, inpgrid, physics, startup
 
 from .data import SwanDataGrid
 from .grid import SwanGrid
@@ -55,12 +53,7 @@
 
 class ForcingData(RompyBaseModel):
     bottom: SwanDataGrid | None = Field(
-<<<<<<< HEAD
-        None, description="Bathymetry data for SWAN"
-    )  # TODO Raf should probably be required?
-=======
         None, description="Bathymetry data for SWAN")
->>>>>>> eee57080
     wind: SwanDataGrid | None = Field(
         None, description="The wind data for SWAN.")
     current: SwanDataGrid | None = Field(
