"""
ROMPY Command Line Interface

This module provides the command-line interface for ROMPY.
"""

import importlib
import importlib.metadata
import json
import os
import sys
import warnings
from datetime import datetime
from pathlib import Path
from typing import Any, Dict, Optional

import click
import yaml

import rompy
from rompy.backends import DockerConfig, LocalConfig
<<<<<<< HEAD
from rompy.logging import LogFormat, LoggingConfig, LogLevel, get_logger
from rompy.model import PIPELINE_BACKENDS, POSTPROCESSORS, RUN_BACKENDS, ModelRun
=======
from rompy.core.logging import LogFormat, LoggingConfig, LogLevel, get_logger
from rompy.model import (PIPELINE_BACKENDS, POSTPROCESSORS, RUN_BACKENDS,
                         ModelRun)
>>>>>>> 97b93c08

# Initialize the logger
logger = get_logger(__name__)

# Get installed entry points
installed = importlib.metadata.entry_points(group="rompy.config").names


def configure_logging(
    verbosity: int = 0,
    log_dir: Optional[str] = None,
    simple_logs: bool = False,
    ascii_only: bool = False,
    show_warnings: bool = False,
) -> None:
    """Configure logging based on verbosity level and other options.

    This function configures the logging system using the LoggingConfig class.
    It sets up the log level, format, and output destinations based on the
    provided parameters.

    Args:
        verbosity: Level of verbosity (0 = warning, 1 = info, 2+ = debug)
        log_dir: Directory to save log files (optional)
        simple_logs: Use simple log format without timestamps and module names
        ascii_only: Use ASCII-only characters in output
        show_warnings: Show Python warnings
    """
    # Determine log level based on verbosity
    if verbosity == 0:
        log_level = LogLevel.WARNING
    elif verbosity == 1:
        log_level = LogLevel.INFO
    else:
        log_level = LogLevel.DEBUG

    # Determine log format
    log_format = LogFormat.SIMPLE if simple_logs else LogFormat.VERBOSE

    # Configure logging
    logging_config = LoggingConfig(
        level=log_level,
        format=log_format,
        log_dir=Path(log_dir) if log_dir else None,
        use_ascii=ascii_only,
    )

    # Apply configuration
    logging_config.configure_logging()

    # Handle warnings
    if show_warnings:
        # Show deprecation warnings
        warnings.filterwarnings("default", category=DeprecationWarning)

    # Log configuration
    logger.debug("Logging configured with level: %s", log_level.value)
    if log_dir:
        logger.info("Log directory: %s", log_dir)


# Common CLI options
common_options = [
    click.option(
        "-v",
        "--verbose",
        count=True,
        help="Increase verbosity (can be used multiple times)",
    ),
    click.option(
        "--log-dir", envvar="ROMPY_LOG_DIR", help="Directory to save log files"
    ),
    click.option(
        "--show-warnings/--hide-warnings", default=False, help="Show Python warnings"
    ),
    click.option(
        "--ascii-only/--unicode",
        default=False,
        help="Use ASCII-only characters in output",
        envvar="ROMPY_ASCII_ONLY",
    ),
    click.option(
        "--simple-logs/--detailed-logs",
        default=False,
        help="Use simple log format without timestamps and module names",
        envvar="ROMPY_SIMPLE_LOGS",
    ),
    click.option(
        "--config-from-env",
        is_flag=True,
        help="Load configuration from ROMPY_CONFIG environment variable instead of file",
    ),
]


def add_common_options(f):
    """Decorator to add common CLI options to commands."""
    for option in reversed(common_options):
        f = option(f)
    return f


def load_config(
    config_path: str, from_env: bool = False, env_var: str = "ROMPY_CONFIG"
) -> Dict[str, Any]:
    """Load configuration from file, string, or environment variable.

    Args:
        config_path: Path to config file or raw config string
        from_env: If True, load from environment variable instead of config_path
        env_var: Environment variable name to load from when from_env=True

    Returns:
        Dict containing parsed configuration

    Raises:
        click.UsageError: If config cannot be loaded or parsed
    """
    if from_env:
        content = os.environ.get(env_var)
        if content is None:
            raise click.UsageError(f"Environment variable {env_var} is not set")
        logger.info(f"Loading config from environment variable: {env_var}")
    else:
        try:
            with open(config_path, "r") as f:
                content = f.read()
        except (FileNotFoundError, IsADirectoryError, OSError):
            # Not a file, treat as raw string
            content = config_path
        logger.info(f"Loading config from: {config_path}")

    # Try JSON first
    try:
        config = json.loads(content)
        logger.info("Parsed config as JSON")
        return config
    except json.JSONDecodeError:
        pass

    # If JSON failed, try YAML
    try:
        config = yaml.safe_load(content)
        logger.info("Parsed config as YAML")
        return config
    except yaml.YAMLError as e:
        logger.error(f"Failed to parse config as JSON or YAML: {e}")
        raise click.UsageError("Config file is not valid JSON or YAML")


def print_version(ctx, param, value):
    """Callback to print version and exit."""
    if not value or ctx.resilient_parsing:
        return

    # Import here to avoid circular imports
    import rompy

    click.echo(f"ROMPY Version: {rompy.__version__}")
    click.echo(f"Available models: {', '.join(installed)}")
    ctx.exit(0)


@click.group(context_settings=dict(help_option_names=["-h", "--help"]))
@click.option(
    "--version",
    is_flag=True,
    expose_value=False,
    is_eager=True,
    callback=print_version,
    help="Show version information and exit",
)
@click.pass_context
def cli(ctx):
    """ROMPY (Regional Ocean Modeling PYthon) - Ocean Model Configuration and Execution Tool.

    ROMPY provides tools for generating, running, and processing ocean, wave, and
    hydrodynamic model configurations with support for multiple execution backends.
    """
    # Ensure that ctx.obj exists and is a dict
    ctx.ensure_object(dict)


@cli.command()
@click.argument("config", type=click.Path(exists=True), required=False)
@click.option(
    "--backend-config",
    type=click.Path(exists=True),
    required=True,
    help="YAML/JSON file with backend configuration",
)
@click.option("--dry-run", is_flag=True, help="Generate inputs only, don't run")
@add_common_options
def run(
    config,
    backend_config,
    dry_run,
    verbose,
    log_dir,
    show_warnings,
    ascii_only,
    simple_logs,
    config_from_env,
):
    """Run a model configuration using Pydantic backend configuration.

    Examples:
        # Run with local backend configuration
        rompy run config.yml --backend-config unified_local_single.yml

        # Run with Docker backend configuration
        rompy run config.yml --backend-config unified_docker_single.yml

        # Run with config from environment variable
        rompy run --config-from-env --backend-config unified_local_single.yml
    """
    configure_logging(verbose, log_dir, simple_logs, ascii_only, show_warnings)

    # Validate config source
    if config_from_env and config:
        raise click.UsageError("Cannot specify both config file and --config-from-env")
    if not config_from_env and not config:
        raise click.UsageError("Must specify either config file or --config-from-env")

    try:
        # Load model configuration
        config_data = load_config(config, from_env=config_from_env)
        model_run = ModelRun(**config_data)

        logger.info(f"Running model: {model_run.config.model_type}")
        logger.info(f"Run ID: {model_run.run_id}")

        # Load backend configuration
        backend_cfg = _load_backend_config(backend_config)

        # Generate inputs
        start_time = datetime.now()
        staging_dir = model_run.generate()
        logger.info(f"Inputs generated in: {staging_dir}")

        if dry_run:
            logger.info("Dry run mode - skipping model execution")
            return

        # Execute model with workspace directory to avoid double generation
        success = model_run.run(backend=backend_cfg, workspace_dir=staging_dir)

        elapsed = datetime.now() - start_time
        if success:
            logger.info(
                f"✅ Model completed successfully in {elapsed.total_seconds():.2f}s"
            )
        else:
            logger.error(
                f"❌ Model execution failed after {elapsed.total_seconds():.2f}s"
            )
            sys.exit(1)

    except Exception as e:
        logger.error(f"Error running model: {e}")
        if verbose > 0:
            logger.exception("Full traceback:")
        sys.exit(1)


def _get_backend_config_registry():
    """
    Build a registry of backend config classes from entry points and built-ins.
    Returns: dict mapping backend type name to config class
    """
    registry = {
        "local": LocalConfig,
        "docker": DockerConfig,
    }
    # Try to load from entry points (rompy.config and rompy.backend_config)
    try:
        eps = importlib.metadata.entry_points()
        # Support both 'rompy.config' and 'rompy.backend_config' for flexibility
        for group in ["rompy.config", "rompy.backend_config"]:
            if hasattr(eps, "select"):  # Python 3.10+
                entries = eps.select(group=group)
            elif hasattr(eps, "get"):  # Python 3.8-3.9
                entries = eps.get(group, [])
            else:
                entries = []
            for ep in entries:
                try:
                    cls = ep.load()
                    registry[ep.name] = cls
                except Exception as e:
                    logger.warning(
                        f"Failed to load backend config entry point {ep.name}: {e}"
                    )
    except Exception as e:
        logger.warning(f"Could not load backend config entry points: {e}")
    return registry


def _load_backend_config(backend_config_file):
    """Load backend configuration from config file.

    Args:
        backend_config_file: Path to backend config file

    Returns:
        BackendConfig instance
    """
    logger.info(f"Loading backend configuration from: {backend_config_file}")
    config_data = load_config(backend_config_file)

    # Determine backend type from config
    if "type" not in config_data:
        raise click.UsageError("Backend configuration must include a 'type' field")

    backend_type = config_data.pop("type")
    registry = _get_backend_config_registry()
    if backend_type in registry:
        return registry[backend_type](**config_data)
    else:
        available = ", ".join(registry.keys())
        raise click.UsageError(
            f"Unknown backend type in config: {backend_type}. Available types: {available}"
        )


@cli.command()
@click.argument("config", type=click.Path(exists=True), required=False)
@click.option("--run-backend", default="local", help="Execution backend for run stage")
@click.option("--processor", default="noop", help="Postprocessor to use")
@click.option(
    "--cleanup-on-failure/--no-cleanup", default=False, help="Clean up on failure"
)
@click.option(
    "--validate-stages/--no-validate", default=True, help="Validate each stage"
)
@add_common_options
def pipeline(
    config,
    run_backend,
    processor,
    cleanup_on_failure,
    validate_stages,
    verbose,
    log_dir,
    show_warnings,
    ascii_only,
    simple_logs,
    config_from_env,
):
    """Run full model pipeline: generate → run → postprocess."""
    configure_logging(verbose, log_dir, simple_logs, ascii_only, show_warnings)

    # Validate config source
    if config_from_env and config:
        raise click.UsageError("Cannot specify both config file and --config-from-env")
    if not config_from_env and not config:
        raise click.UsageError("Must specify either config file or --config-from-env")

    try:
        # Load configuration
        config_data = load_config(config, from_env=config_from_env)
        model_run = ModelRun(**config_data)

        logger.info(f"Running pipeline for: {model_run.config.model_type}")
        logger.info(f"Run ID: {model_run.run_id}")
        logger.info(
            f"Pipeline: generate → run({run_backend}) → postprocess({processor})"
        )

        start_time = datetime.now()

        # Execute pipeline
        results = model_run.pipeline(
            pipeline_backend="local",
            run_backend=run_backend,
            processor=processor,
            cleanup_on_failure=cleanup_on_failure,
            validate_stages=validate_stages,
        )

        elapsed = datetime.now() - start_time

        # Report results
        success = results.get("success", False)
        stages = results.get("stages_completed", [])

        logger.info(f"Pipeline completed in {elapsed.total_seconds():.2f}s")
        logger.info(f"Stages completed: {', '.join(stages)}")

        if success:
            logger.info("✅ Pipeline completed successfully")
        else:
            logger.error(
                f"❌ Pipeline failed: {results.get('message', 'Unknown error')}"
            )
            sys.exit(1)

    except Exception as e:
        logger.error(f"Error running pipeline: {e}")
        if verbose > 0:
            logger.exception("Full traceback:")
        sys.exit(1)


@cli.command()
@click.argument("config", type=click.Path(exists=True), required=False)
@click.option("--output-dir", help="Override output directory")
@add_common_options
def generate(
    config,
    output_dir,
    verbose,
    log_dir,
    show_warnings,
    ascii_only,
    simple_logs,
    config_from_env,
):
    """Generate model input files only."""
    configure_logging(verbose, log_dir, simple_logs, ascii_only, show_warnings)

    # Validate config source
    if config_from_env and config:
        raise click.UsageError("Cannot specify both config file and --config-from-env")
    if not config_from_env and not config:
        raise click.UsageError("Must specify either config file or --config-from-env")

    try:
        # Load configuration
        config_data = load_config(config, from_env=config_from_env)
        if output_dir:
            config_data["output_dir"] = output_dir

        model_run = ModelRun(**config_data)

        logger.info(f"Generating inputs for: {model_run.config.model_type}")
        logger.info(f"Run ID: {model_run.run_id}")

        start_time = datetime.now()
        staging_dir = model_run.generate()
        elapsed = datetime.now() - start_time

        logger.info(f"✅ Inputs generated in {elapsed.total_seconds():.2f}s")
        logger.info(f"📁 Staging directory: {staging_dir}")

        # List generated files
        if Path(staging_dir).exists():
            files = list(Path(staging_dir).glob("*"))
            logger.info(f"Generated {len(files)} files")

    except Exception as e:
        logger.error(f"Error generating inputs: {e}")
        if verbose > 0:
            logger.exception("Full traceback:")
        sys.exit(1)


@cli.command()
@click.argument("config", type=click.Path(exists=True), required=False)
@click.option("--processor", default="noop", help="Postprocessor to use (default: noop)")
@click.option("--output-dir", help="Override output directory for postprocessing")
@click.option("--validate-outputs/--no-validate", default=True, help="Validate outputs exist (default: True)")
@add_common_options
def postprocess(
    config,
    processor,
    output_dir,
    validate_outputs,
    verbose,
    log_dir,
    show_warnings,
    ascii_only,
    simple_logs,
    config_from_env,
):
    """Run postprocessing on model outputs using the specified postprocessor."""
    configure_logging(verbose, log_dir, simple_logs, ascii_only, show_warnings)

    # Validate config source
    if config_from_env and config:
        raise click.UsageError("Cannot specify both config file and --config-from-env")
    if not config_from_env and not config:
        raise click.UsageError("Must specify either config file or --config-from-env")

    try:
        # Load configuration
        config_data = load_config(config, from_env=config_from_env)
        model_run = ModelRun(**config_data)

        logger.info(f"Running postprocessing for: {model_run.config.model_type}")
        logger.info(f"Run ID: {model_run.run_id}")
        logger.info(f"Postprocessor: {processor}")

        # Run postprocessing
        start_time = datetime.now()
        results = model_run.postprocess(
            processor=processor,
            output_dir=output_dir,
            validate_outputs=validate_outputs,
        )
        elapsed = datetime.now() - start_time

        logger.info(f"✅ Postprocessing completed in {elapsed.total_seconds():.2f}s")
        logger.info(f"Results: {results}")

    except Exception as e:
        logger.error(f"❌ Postprocessing failed: {e}")
        if verbose > 0:
            logger.exception("Full traceback:")
        sys.exit(1)

@cli.command()
@click.argument("config", type=click.Path(exists=True), required=False)
@add_common_options
def validate(
    config, verbose, log_dir, show_warnings, ascii_only, simple_logs, config_from_env
):
    """Validate model configuration."""
    configure_logging(verbose, log_dir, simple_logs, ascii_only, show_warnings)

    # Validate config source
    if config_from_env and config:
        raise click.UsageError("Cannot specify both config file and --config-from-env")
    if not config_from_env and not config:
        raise click.UsageError("Must specify either config file or --config-from-env")

    try:
        # Load and validate configuration
        config_data = load_config(config, from_env=config_from_env)
        model_run = ModelRun(**config_data)

        logger.info("✅ Configuration is valid")
        logger.info(f"Model type: {model_run.config.model_type}")
        logger.info(f"Run ID: {model_run.run_id}")
        logger.info(f"Period: {model_run.period}")
        logger.info(f"Output directory: {model_run.output_dir}")

    except Exception as e:
        logger.error(f"❌ Configuration validation failed: {e}")
        if verbose > 0:
            logger.exception("Full traceback:")
        sys.exit(1)


@cli.group()
def backends():
    """Manage execution backends."""
    pass


@backends.command("list")
@add_common_options
def list_backends(
    verbose, log_dir, show_warnings, ascii_only, simple_logs, config_from_env
):
    """List available backends."""
    configure_logging(verbose, log_dir, simple_logs, ascii_only, show_warnings)

    logger.info("Available Backends:")

    logger.info("\n🏃 Run Backends:")
    for name, backend_class in RUN_BACKENDS.items():
        logger.info(f"  - {name}: {backend_class.__name__}")
        if hasattr(backend_class, "__doc__") and backend_class.__doc__:
            doc = backend_class.__doc__.strip().split("\n")[0]
            logger.info(f"    {doc}")

    logger.info("\n🔄 Postprocessors:")
    for name, proc_class in POSTPROCESSORS.items():
        logger.info(f"  - {name}: {proc_class.__name__}")
        if hasattr(proc_class, "__doc__") and proc_class.__doc__:
            doc = proc_class.__doc__.strip().split("\n")[0]
            logger.info(f"    {doc}")

    logger.info("\n🔗 Pipeline Backends:")
    for name, pipeline_class in PIPELINE_BACKENDS.items():
        logger.info(f"  - {name}: {pipeline_class.__name__}")
        if hasattr(pipeline_class, "__doc__") and pipeline_class.__doc__:
            doc = pipeline_class.__doc__.strip().split("\n")[0]
            logger.info(f"    {doc}")

    # Show Pydantic backend configurations
    logger.info("\n⚙️  Backend Configurations:")
    logger.info("  - LocalConfig → LocalRunBackend")
    logger.info("  - DockerConfig → DockerRunBackend")


@backends.command("validate")
@click.argument("config_file", type=click.Path(exists=True))
@click.option(
    "--backend-type",
    type=click.Choice(["local", "docker"]),
    help="Backend type to validate as",
)
@add_common_options
def validate_backend_config(
    config_file,
    backend_type,
    verbose,
    log_dir,
    show_warnings,
    ascii_only,
    simple_logs,
    config_from_env,
):
    """Validate a backend configuration file."""
    configure_logging(verbose, log_dir, simple_logs, ascii_only, show_warnings)

    try:
        # Load configuration
        config_data = load_config(config_file)

        # Determine backend type and extract config parameters
        if backend_type:
            config_type = backend_type
        elif "backend_type" in config_data:
            config_type = config_data.pop("backend_type")
        elif "type" in config_data:
            config_type = config_data.pop("type")
        else:
            raise click.UsageError(
                "Backend type must be specified via --backend-type or 'type' field in config"
            )

        # Validate configuration
        if config_type == "local":
            config = LocalConfig(**config_data)
            logger.info("✅ Local backend configuration is valid")
        elif config_type == "docker":
            config = DockerConfig(**config_data)
            logger.info("✅ Docker backend configuration is valid")
        else:
            raise click.UsageError(f"Unknown backend type: {config_type}")

        # Show configuration details
        logger.info(f"Backend type: {config_type}")
        logger.info(f"Timeout: {config.timeout}s")
        if config.env_vars:
            logger.info(f"Environment variables: {list(config.env_vars.keys())}")
        if config.working_dir:
            logger.info(f"Working directory: {config.working_dir}")

        # Type-specific details
        if isinstance(config, LocalConfig):
            if config.command:
                logger.info(f"Command: {config.command}")
        elif isinstance(config, DockerConfig):
            if config.image:
                logger.info(f"Image: {config.image}")
            if config.dockerfile:
                logger.info(f"Dockerfile: {config.dockerfile}")
            logger.info(f"CPU: {config.cpu}")
            if config.memory:
                logger.info(f"Memory: {config.memory}")
            if config.volumes:
                logger.info(f"Volumes: {len(config.volumes)} mounts")

    except Exception as e:
        logger.error(f"❌ Backend configuration validation failed: {e}")
        if verbose > 0:
            logger.exception("Full traceback:")
        sys.exit(1)


@backends.command("schema")
@click.option(
    "--backend-type",
    type=click.Choice(["local", "docker"]),
    required=True,
    help="Backend type to show schema for",
)
@click.option(
    "--format",
    "output_format",
    type=click.Choice(["json", "yaml"]),
    default="json",
    help="Output format",
)
@click.option("--examples", is_flag=True, help="Include examples in output")
@add_common_options
def show_backend_schema(
    backend_type,
    output_format,
    examples,
    verbose,
    log_dir,
    show_warnings,
    ascii_only,
    simple_logs,
    config_from_env,
):
    """Show JSON schema for backend configurations."""
    configure_logging(verbose, log_dir, simple_logs, ascii_only, show_warnings)

    try:
        # Get the appropriate configuration class
        if backend_type == "local":
            config_class = LocalConfig
        elif backend_type == "docker":
            config_class = DockerConfig
        else:
            raise click.UsageError(f"Unknown backend type: {backend_type}")

        # Generate schema
        schema = config_class.model_json_schema()

        if not examples:
            # Remove examples from schema
            schema.pop("examples", None)
            for prop in schema.get("properties", {}).values():
                prop.pop("examples", None)

        # Output schema
        if output_format == "json":
            import json

            output = json.dumps(schema, indent=2)
        else:  # yaml
            import yaml

            output = yaml.dump(schema, default_flow_style=False)

        click.echo(output)

    except Exception as e:
        logger.error(f"Error generating schema: {e}")
        if verbose > 0:
            logger.exception("Full traceback:")
        sys.exit(1)


@backends.command("create")
@click.option(
    "--backend-type",
    type=click.Choice(["local", "docker"]),
    required=True,
    help="Backend type to create",
)
@click.option("--output", type=click.Path(), help="Output file (default: stdout)")
@click.option(
    "--format",
    "output_format",
    type=click.Choice(["json", "yaml"]),
    default="yaml",
    help="Output format",
)
@click.option("--with-examples", is_flag=True, help="Include example values")
@add_common_options
def create_backend_config(
    backend_type,
    output,
    output_format,
    with_examples,
    verbose,
    log_dir,
    show_warnings,
    ascii_only,
    simple_logs,
    config_from_env,
):
    """Create a template backend configuration file."""
    configure_logging(verbose, log_dir, simple_logs, ascii_only, show_warnings)

    try:
        # Create template configuration
        config_data = {}
        if backend_type == "local":
            if with_examples:
                config_data = {
                    "type": "local",
                    "timeout": 7200,
                    "env_vars": {"OMP_NUM_THREADS": "4"},
                    "command": "python run_model.py",
                    "shell": True,
                    "capture_output": True,
                }
            else:
                config_data = {
                    "type": "local",
                    "timeout": 3600,
                    "env_vars": {},
                    "command": None,
                    "shell": True,
                    "capture_output": True,
                }
        elif backend_type == "docker":
            if with_examples:
                config_data = {
                    "type": "docker",
                    "image": "swan:latest",
                    "timeout": 7200,
                    "cpu": 4,
                    "memory": "2g",
                    "env_vars": {"DOCKER_ENV": "value"},
                    "volumes": ["/data:/app/data"],
                    "executable": "/usr/local/bin/run.sh",
                }
            else:
                config_data = {
                    "type": "docker",
                    "image": "your-image:latest",
                    "timeout": 3600,
                    "cpu": 1,
                    "env_vars": {},
                    "volumes": [],
                    "executable": "/usr/local/bin/run.sh",
                }

        # Format output
        if output_format == "json":
            import json

            content = json.dumps(config_data, indent=2)
        else:  # yaml
            import yaml

            content = yaml.dump(config_data, default_flow_style=False)

        # Write to file or stdout
        if output:
            with open(output, "w") as f:
                f.write(content)
            logger.info(f"✅ Backend configuration template created: {output}")
        else:
            click.echo(content)

    except Exception as e:
        logger.error(f"Error creating backend configuration: {e}")
        if verbose > 0:
            logger.exception("Full traceback:")
        sys.exit(1)


@cli.command(name="schema")
@click.argument("model_type", default="ModelRun", type=str, required=False)
@click.option(
    "--output",
    "-o",
    type=click.Path(dir_okay=False, writable=True),
    help="Output file to save the schema (default: print to stdout)",
)
@click.option(
    "--format",
    "output_format",
    type=click.Choice(["json", "yaml"], case_sensitive=False),
    default="json",
    help="Output format (default: json)",
)
@add_common_options
def schema(
    model_type: str,
    output: Optional[str] = None,
    output_format: str = "json",
    verbose: int = 0,
    log_dir: Optional[str] = None,
    show_warnings: bool = False,
    ascii_only: bool = False,
    simple_logs: bool = False,
    config_from_env: bool = False,
) -> None:
    """Show JSON schema for a rompy model.

    Examples:
        # Show schema for ModelRun (default)
        rompy schema

        # Show schema for a specific model type
        rompy schema "rompy.model.ModelRun"
        rompy schema "rompy.swan.SWAN"

        # Save schema to a file
        rompy schema --output=model_schema.json
        rompy schema --output=model_schema.yaml --format=yaml
    """
    # Configure logging
    configure_logging(
        verbosity=verbose,
        log_dir=log_dir,
        simple_logs=simple_logs,
        ascii_only=ascii_only,
        show_warnings=show_warnings,
    )

    # Get logger for this module
    logger = get_logger(__name__)

    try:
        logger.debug(f"Showing schema for model: {model_type}")

        # Import the model class
        try:
            if "." in model_type:
                # Full module path provided (e.g., "rompy.model.ModelRun")
                module_path, class_name = model_type.rsplit(".", 1)
                logger.debug(f"Importing {class_name} from {module_path}")
                module = importlib.import_module(module_path)
                model_class = getattr(module, class_name)
            else:
                # Try to import from rompy.model first
                try:
                    logger.debug(f"Trying to import {model_type} from rompy.model")
                    model_class = getattr(rompy.model, model_type)
                except AttributeError:
                    logger.debug(
                        f"{model_type} not found in rompy.model, checking entry points"
                    )
                    # Try to find the model in entry points with different approaches
                    try:
                        # Python 3.10+ style
                        model_eps = importlib.metadata.entry_points()
                        if hasattr(model_eps, "select"):
                            # Python 3.10+
                            model_entries = model_eps.select(group="rompy.model")
                        elif hasattr(model_eps, "get"):
                            # Python 3.8-3.9
                            model_entries = model_eps.get("rompy.model", [])
                        else:
                            # Fallback for older Python versions
                            model_entries = []
                            if hasattr(model_eps, "items"):
                                for group, entries in model_eps.items():
                                    if group == "rompy.model":
                                        model_entries = entries
                                        break
                    except Exception as e:
                        logger.debug(f"Error getting entry points: {e}")
                        model_entries = []

                    # Try to find the model in entry points
                    found = False
                    for entry_point in model_entries:
                        if entry_point.name.lower() == model_type.lower():
                            logger.debug(
                                f"Found {model_type} in entry points, loading..."
                            )
                            model_class = entry_point.load()
                            found = True
                            break

                    if not found:
                        # Try direct import as a last resort
                        try:
                            model_class = importlib.import_module(
                                f"rompy.{model_type.lower()}"
                            )
                            found = True
                        except ImportError:
                            raise ImportError(
                                f"No model found with name '{model_type}'. "
                                "Please provide the full module path (e.g., 'rompy.swan.SWAN')"
                            )

            logger.debug(
                f"Successfully imported model class: {model_class.__module__}.{model_class.__name__}"
            )

        except (ImportError, AttributeError) as e:
            # Initialize error message
            error_msg = [f"Could not import model class '{model_type}'"]

            # Get available models from rompy.model
            try:
                from rompy.model import __all__ as model_classes

                error_msg.append(
                    f"Available models in rompy.model: {', '.join(model_classes)}"
                )
            except Exception as e:
                logger.debug(f"Could not get models from rompy.model: {e}")

            # Try to get available models from entry points
            try:
                model_eps = importlib.metadata.entry_points()
                if hasattr(model_eps, "select"):
                    # Python 3.10+
                    model_entries = model_eps.select(group="rompy.model")
                elif hasattr(model_eps, "get"):
                    # Python 3.8-3.9
                    model_entries = model_eps.get("rompy.model", [])
                else:
                    # Fallback for older Python versions
                    model_entries = []
                    if hasattr(model_eps, "items"):
                        for group, entries in model_eps.items():
                            if group == "rompy.model":
                                model_entries = entries
                                break

                available_models = [ep.name for ep in model_entries]
                if available_models:
                    error_msg.append(
                        f"Available models from entry points: {', '.join(available_models)}"
                    )
                else:
                    error_msg.append("No models found in entry points")

            except Exception as ep_error:
                error_msg.append(f"Error checking entry points: {ep_error}")

            # Log all error messages
            for msg in error_msg:
                logger.error(msg)

            # Add more detailed error info if verbose
            if verbose > 0:
                logger.error(f"Error details: {str(e)}")
                import traceback

                logger.error(traceback.format_exc())

            # Suggest using full module path
            logger.error("\nTry using the full module path, e.g., 'rompy.swan.SWAN'")
            logger.error(
                "For a list of available models, run: python -m rompy.cli list-models"
            )

            sys.exit(1)

        # Generate the schema
        schema = model_class.model_json_schema()

        # Output the schema
        if output:
            output_path = Path(output)
            output_path.parent.mkdir(parents=True, exist_ok=True)
            if output_format == "json":
                with open(output_path, "w") as f:
                    json.dump(schema, f, indent=2)
            else:  # yaml
                with open(output_path, "w") as f:
                    yaml.dump(schema, f, default_flow_style=False)
            logger.info(f"Schema written to {output_path}")
        else:
            if output_format == "json":
                print(json.dumps(schema, indent=2))
            else:  # yaml
                print(yaml.dump(schema, default_flow_style=False))

    except Exception as e:
        logger.error(f"Error generating schema: {e}")
        if verbose > 0:
            import traceback

            logger.error(traceback.format_exc())
        sys.exit(1)


@cli.command(name="legacy", hidden=True)
@click.argument(
    "model", type=click.Choice(installed), envvar="ROMPY_MODEL", required=False
)
@click.argument("config", envvar="ROMPY_CONFIG", required=False)
@click.option("zip", "--zip/--no-zip", default=False, envvar="ROMPY_ZIP")
@click.option(
    "-v",
    "--verbose",
    count=True,
    help="Increase verbosity (can be used multiple times)",
)
@click.option("--log-dir", envvar="ROMPY_LOG_DIR", help="Directory to save log files")
@click.option(
    "--show-warnings/--hide-warnings", default=False, help="Show Python warnings"
)
@click.option(
    "--ascii-only/--unicode",
    default=False,
    help="Use ASCII-only characters in output",
    envvar="ROMPY_ASCII_ONLY",
)
@click.option(
    "--simple-logs/--detailed-logs",
    default=False,
    help="Use simple log format without timestamps and module names",
    envvar="ROMPY_SIMPLE_LOGS",
)
def legacy_main(
    model,
    config,
    zip,
    verbose,
    log_dir,
    show_warnings,
    ascii_only,
    simple_logs,
):
    """Legacy command for backward compatibility (DEPRECATED).

    Use 'rompy run' instead for new functionality.
    """
    # Configure logging
    configure_logging(verbose, log_dir, simple_logs, ascii_only, show_warnings)

    # Import here to avoid circular imports
    import rompy

    # If no model or config is provided, show help and available models
    if not model or not config:
        logger.info(f"ROMPY Version: {rompy.__version__}")
        logger.info(f"Available models: {', '.join(installed)}")
        logger.info("Run 'rompy --help' for usage information")
        ctx = click.get_current_context()
        click.echo(ctx.get_help())
        ctx.exit()

    try:
        # Load configuration
        config_data = load_config(config)

        # Log version and execution information
        logger.info(f"ROMPY Version: {rompy.__version__}")
        logger.info(f"Running model: {model}")
        logger.info(f"Configuration: {config}")

        # Create and run the model
        start_time = datetime.now()
        logger.info("Running model...")
        model_run = ModelRun(**config_data)
        model_run()

        if zip:
            logger.info("Zipping model outputs...")
            zip_file = model_run.zip()
            logger.info(f"Model archive created: {zip_file}")

        # Log completion time
        elapsed = datetime.now() - start_time
        logger.info(f"Model run completed in {elapsed.total_seconds():.2f} seconds")

        if log_dir:
            logger.info(f"Log directory: {log_dir}")
    except TypeError as e:
        if "unsupported format string" in str(e) and "timedelta" in str(e):
            logger.error(f"Error with time format: {str(e)}")
            logger.error(
                "This is likely due to formatting issues with time duration values"
            )
            if verbose > 0:
                logger.error("", exc_info=True)
        else:
            logger.error(f"Type error in model: {str(e)}", exc_info=verbose > 0)
        sys.exit(1)
    except Exception as e:
        logger.error(f"Error running model: {str(e)}", exc_info=verbose > 0)
        sys.exit(1)


def main():
    """Entry point for the rompy CLI.

    This function is used by the console script entry point.
    """
    cli()


if __name__ == "__main__":
    cli()<|MERGE_RESOLUTION|>--- conflicted
+++ resolved
@@ -19,14 +19,8 @@
 
 import rompy
 from rompy.backends import DockerConfig, LocalConfig
-<<<<<<< HEAD
 from rompy.logging import LogFormat, LoggingConfig, LogLevel, get_logger
 from rompy.model import PIPELINE_BACKENDS, POSTPROCESSORS, RUN_BACKENDS, ModelRun
-=======
-from rompy.core.logging import LogFormat, LoggingConfig, LogLevel, get_logger
-from rompy.model import (PIPELINE_BACKENDS, POSTPROCESSORS, RUN_BACKENDS,
-                         ModelRun)
->>>>>>> 97b93c08
 
 # Initialize the logger
 logger = get_logger(__name__)
